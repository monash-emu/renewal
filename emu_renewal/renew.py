from typing import Union, List
from typing import NamedTuple
from jax import lax, vmap
from jax import numpy as jnp
from datetime import datetime
import pandas as pd
import numpy as np
from warnings import warn

from summer2.utils import Epoch

from emu_renewal.process import sinterp, MultiCurve
from emu_renewal.distributions import Dens, GammaDens
from emu_renewal.utils import format_date_for_str, round_sigfig


class RenewalState(NamedTuple):
    incidence: jnp.array
    suscept: float


class ModelResult(NamedTuple):
    incidence: jnp.array
    suscept: jnp.array
    r_t: jnp.array
    process: jnp.array
    cases: jnp.array
    weekly_sum: jnp.array


class RenewalModel:
    def __init__(
        self,
        population: float,
        start: Union[datetime, int],
        end: Union[datetime, int],
        proc_update_freq: int,
        proc_fitter: MultiCurve,
        dens_obj: Dens,
        window_len: int,
        init_series: Union[pd.Series, np.array],
        reporting_dist: Dens,
    ):
        """Standard renewal model object.

        Args:
            population: Starting population value
            start: Start time for the analysis period (excluding run-in)
            end: End time for the analysis period
            proc_update_freq: Frequency with with the vairable process is updated
            proc_fitter: The object containing the method for fitting to the variable process series
            dens_obj: Generation time distribution
            window_len: How far to look back in calculating the renewal process
            init_series: Initialisation series prior to analysis start
        """

        # Initialising series
        if len(init_series) < window_len:
            warn("Padding initialisation series with zeroes because shorter than window")
            self.init_series = np.concatenate(
                [np.zeros(window_len - len(init_series)), init_series]
            )
        elif len(init_series) > window_len:
            warn("Trimming initialisation series because longer than window")
            self.init_series = jnp.array(init_series[-window_len:])
        else:
            self.init_series = jnp.array(init_series)

        # Times
        self.epoch = Epoch(start) if isinstance(start, datetime) else None
        self.start = self.process_time_req(start)
        self.end = self.process_time_req(end)
        self.model_times = jnp.arange(self.start, self.end + 1)
        self.description = {
            "Fixed parameters": (
                f"The main analysis period runs from {format_date_for_str(start)} "
                f"to {format_date_for_str(end)}, "
                "with a preceding run in period of {self.run_in} days. "
            )
        }

        # Population
        self.pop = population
        self.description[
            "Fixed parameters"
        ] += f"The starting model population is {round_sigfig(population / 1e6, 2)} million persons. "

        # Process
        self.proc_update_freq = proc_update_freq
        self.x_proc_vals = jnp.arange(self.end, self.start, -self.proc_update_freq)[::-1]
        self.x_proc_data = sinterp.get_scale_data(self.x_proc_vals)
        self.proc_fitter = proc_fitter
        self.process_start = int(self.x_proc_vals[0])
        self.description["Variable process"] = (
            "Each x-values for the requested points in the variable process "
            "are set at evenly spaced intervals through the analysis period "
            f"spaced by {self.proc_update_freq} days and "
            "ending at the analysis end time. "
        )
        if self.start < self.process_start:
            self.description["Variable process"] = (
                "Because the analysis period is not an exact multiple "
                "of the duration of a process interval, "
                "the run-in period is extended from {self.run_in} days "
                f"to {self.process_start} days. "
            )
        self.describe_process()

        # Generation interval
        self.dens_obj = dens_obj
        self.description["Generation times"] = self.dens_obj.get_desc()
        self.window_len = window_len
        self.description["Generation times"] += (
            "The generation interval for all calculations "
            f"is truncated from {window_len} days, "
            "on the assumption that the distribution's density "
            "has reached negligible values once this period has elapsed. "
        )

        # Renewal process
        self.describe_renewal()

        # Reporting delay
        self.report_dist = reporting_dist

    def process_time_req(
        self,
        req: Union[datetime, int],
    ) -> int:
        """Sort out a user requested date.

        Args:
            req: The request

        Raises:
            ValueError: If neither date nor int

        Returns:
            The request converted to int according to the model's epoch
        """
        msg = "Time data type not supported"
        if isinstance(req, int):
            return req
        elif isinstance(req, datetime):
            return int(self.epoch.dti_to_index(req))
        else:
            raise ValueError(msg)

    def fit_process_curve(
        self,
        y_proc_req: List[float],
        rt_init,
    ) -> jnp.array:
        """See describe_process below.

        Args:
            y_proc_req: The submitted log values for the variable process

        Returns:
            The values of the variable process at each model time
        """
        y_proc_vals = jnp.cumsum(jnp.concatenate([jnp.array((rt_init,)), y_proc_req]))
        y_proc_data = sinterp.get_scale_data(y_proc_vals)
        cos_func = vmap(self.proc_fitter.get_multicurve, in_axes=(0, None, None))
        return jnp.exp(cos_func(self.model_times, self.x_proc_data, y_proc_data))

    def describe_process(self):
        self.description["Variable process"] += self.proc_fitter.get_description()
        self.description["Variable process"] += (
            "After curve fitting, the sequence of parameter values pertaining to "
            "the variable process are exponentiated, "
            "such that parameter exploration for these quantities is "
            "undertaken in the log-transformed space. "
        )

    def get_cases_from_inc(
<<<<<<< HEAD
        self, 
        full_inc: jnp.array, 
        report_mean: float, 
        report_sd: float, 
        cdr: float, 
        n_dens: int,
    ) -> jnp.array:
        """Apply an observation model as a convolution to calculate case series.

        Args:
            full_inc: The full incidence series including the initialisation
            report_mean: Mean delay to reporting
            report_sd: Standard deviation of delay to reporting
            cdr: Case detection/ascertainment proportion
            n_dens: How far to go back with the observation model

        Returns:
            Cases from start of initialisation to end of model time
        """
        densities = self.dens_obj.get_densities(n_dens, report_mean, report_sd)
        convolved_cases = jnp.convolve(full_inc, densities) * cdr
        return convolved_cases[: len(full_inc)]

    def get_period_output_from_daily(
        self, 
        raw_series: jnp.array, 
        n_sum_times: int,
=======
        self,
        init_inc: jnp.array,
        inc: jnp.array,
        report_mean: float,
        report_sd: float,
        cdr: float,
>>>>>>> 108e5773
    ) -> jnp.array:
        """Sum over a preceding window period to get counts over a period of time.

        Args:
            raw_series: Observations before windowing applied
            n_sum_times: Duration of period for summing

        Returns:
            Summed series
        """
<<<<<<< HEAD
        windower = jnp.array([1.0] * n_sum_times)
        return jnp.convolve(raw_series, windower)[: len(raw_series)]
=======
        full_inc = jnp.concatenate([init_inc, jnp.array(inc)])
        densities = self.dens_obj.get_densities(self.window_len, report_mean, report_sd)
        return jnp.convolve(full_inc, densities)[len(self.init_series) : len(full_inc)] * cdr
>>>>>>> 108e5773

    def renewal_func(
        self,
        gen_mean: float,
        gen_sd: float,
        proc: List[float],
        cdr: float,
        rt_init: float,
        report_mean: float,
        report_sd: float,
    ) -> ModelResult:
        """See describe_renewal

        Args:
            gen_mean: Generation time mean
            gen_sd: Generation time standard deviation
            y_proc_req: Values of the variable process

        Returns:
            Results of the model run
        """
        densities = self.dens_obj.get_densities(self.window_len, gen_mean, gen_sd)
        process_vals = self.fit_process_curve(proc, rt_init)
        init_inc = self.init_series / cdr
        start_pop = self.pop - jnp.sum(init_inc)
        init_state = RenewalState(init_inc[::-1], start_pop)

        def state_update(state: RenewalState, t) -> tuple[RenewalState, jnp.array]:
            proc_val = process_vals[t - self.start]
            r_t = proc_val * state.suscept / self.pop
            renewal = (densities * state.incidence).sum() * r_t
            new_inc = jnp.where(renewal > state.suscept, state.suscept, renewal)
            suscept = state.suscept - new_inc
            incidence = jnp.zeros_like(state.incidence)
            incidence = incidence.at[1:].set(state.incidence[:-1])
            incidence = incidence.at[0].set(new_inc)
            out = {"incidence": new_inc, "suscept": suscept, "r_t": r_t, "process": proc_val}
            return RenewalState(incidence, suscept), out

        end_state, outputs = lax.scan(state_update, init_state, self.model_times)
<<<<<<< HEAD
        full_inc = jnp.concatenate([init_inc, jnp.array(outputs["incidence"])])
        full_cases = self.get_cases_from_inc(full_inc, report_mean, report_sd, cdr, len(full_inc))
        full_weekly_cases = self.get_period_output_from_daily(full_cases, 7)
        outputs["cases"] = full_cases[len(init_inc):]
        outputs["weekly_sum"] = full_weekly_cases[len(init_inc):]
=======
        convolved_cases = self.get_cases_from_inc(
            init_inc, outputs["incidence"], report_mean, report_sd, cdr
        )
        outputs["cases"] = convolved_cases
        outputs["weekly_sum"] = jnp.convolve(convolved_cases, jnp.array([1.0] * 7))[:-6]
>>>>>>> 108e5773
        return ModelResult(**outputs)

    def describe_renewal(self):
        self.description["Renewal process"] = (
            "Calculation of the renewal process "
            "consists of multiplying the incidence values for the preceding days "
            "by the reversed generation time distribution values. "
            "This follows a standard formula, "
            "described elsewhere by several groups,[@cori2013; @faria2021] i.e. "
            "$$i_t = R_t\sum_{\\tau<t} i_\\tau g_{t-\\tau}$$\n"
            "$R_t$ is calculated as the product of the proportion "
            "of the population remaining susceptible "
            "and the non-mechanistic random process "
            "generated external to the renewal model. "
            "The susceptible population is calculated by "
            "subtracting the number of new incident cases from the "
            "running total of susceptibles at each iteration. "
            "If incidence exceeds the number of susceptible persons available "
            "for infection in the model, incidence is capped at the "
            "remaining number of susceptibles. "
        )

    def get_description(self) -> str:
        """Compile the description of model.

        Returns:
            Description
        """
        description = ""
        for title, text in self.description.items():
            description += f"\n\n### {title}\n"
            description += text
        return description<|MERGE_RESOLUTION|>--- conflicted
+++ resolved
@@ -174,7 +174,6 @@
         )
 
     def get_cases_from_inc(
-<<<<<<< HEAD
         self, 
         full_inc: jnp.array, 
         report_mean: float, 
@@ -202,14 +201,6 @@
         self, 
         raw_series: jnp.array, 
         n_sum_times: int,
-=======
-        self,
-        init_inc: jnp.array,
-        inc: jnp.array,
-        report_mean: float,
-        report_sd: float,
-        cdr: float,
->>>>>>> 108e5773
     ) -> jnp.array:
         """Sum over a preceding window period to get counts over a period of time.
 
@@ -220,14 +211,8 @@
         Returns:
             Summed series
         """
-<<<<<<< HEAD
         windower = jnp.array([1.0] * n_sum_times)
         return jnp.convolve(raw_series, windower)[: len(raw_series)]
-=======
-        full_inc = jnp.concatenate([init_inc, jnp.array(inc)])
-        densities = self.dens_obj.get_densities(self.window_len, report_mean, report_sd)
-        return jnp.convolve(full_inc, densities)[len(self.init_series) : len(full_inc)] * cdr
->>>>>>> 108e5773
 
     def renewal_func(
         self,
@@ -268,19 +253,11 @@
             return RenewalState(incidence, suscept), out
 
         end_state, outputs = lax.scan(state_update, init_state, self.model_times)
-<<<<<<< HEAD
         full_inc = jnp.concatenate([init_inc, jnp.array(outputs["incidence"])])
         full_cases = self.get_cases_from_inc(full_inc, report_mean, report_sd, cdr, len(full_inc))
         full_weekly_cases = self.get_period_output_from_daily(full_cases, 7)
         outputs["cases"] = full_cases[len(init_inc):]
         outputs["weekly_sum"] = full_weekly_cases[len(init_inc):]
-=======
-        convolved_cases = self.get_cases_from_inc(
-            init_inc, outputs["incidence"], report_mean, report_sd, cdr
-        )
-        outputs["cases"] = convolved_cases
-        outputs["weekly_sum"] = jnp.convolve(convolved_cases, jnp.array([1.0] * 7))[:-6]
->>>>>>> 108e5773
         return ModelResult(**outputs)
 
     def describe_renewal(self):
